--- conflicted
+++ resolved
@@ -205,13 +205,8 @@
 
         final Map<String, String> storedRequestFetchResult = singletonMap("123", mapper.writeValueAsString(
                 mapper.createObjectNode().put("tmax", "stringValue")));
-<<<<<<< HEAD
-        given(applicationSettings.getStoredData(any(), anySet(), anySet(), any())).willReturn(Future
-                .succeededFuture(StoredDataResult.of(storedRequestFetchResult, emptyMap(), emptyList())));
-=======
-        given(applicationSettings.getStoredData(anySet(), anySet(), any())).willReturn(
+        given(applicationSettings.getStoredData(any(), anySet(), anySet(), any())).willReturn(
                 Future.succeededFuture(StoredDataResult.of(storedRequestFetchResult, emptyMap(), emptyList())));
->>>>>>> 8600bf6c
 
         // when
         final Future<BidRequest> bidRequestFuture = storedRequestProcessor.processStoredRequests(null, bidRequest);
@@ -241,29 +236,6 @@
     }
 
     @Test
-<<<<<<< HEAD
-    public void shouldReturnFailedFutureIfBidRequestStoredRequestIdHasIncorrectType() {
-        // given
-        final BidRequest bidRequest = givenBidRequest(builder -> builder
-                .ext(mapper.createObjectNode()
-                        .set("prebid", mapper.createObjectNode()
-                                .set("storedrequest", mapper.createObjectNode()
-                                        .set("id", mapper.createObjectNode().putArray("id").add("id")))))
-                .id("test-id"));
-
-        // when
-        final Future<BidRequest> bidRequestFuture = storedRequestProcessor.processStoredRequests(null, bidRequest);
-
-        // then
-        assertThat(bidRequestFuture.failed()).isTrue();
-        assertThat(bidRequestFuture.cause())
-                .isInstanceOf(InvalidRequestException.class)
-                .hasMessage("Incorrect bid request extension format for bidRequest with id test-id");
-    }
-
-    @Test
-=======
->>>>>>> 8600bf6c
     public void shouldReturnBidRequestWithMergedImp() throws IOException {
         // given
         final BidRequest bidRequest = givenBidRequest(builder -> builder
@@ -500,14 +472,8 @@
                 .willReturn(Future.failedFuture((String) null));
 
         // when
-<<<<<<< HEAD
         storedRequestProcessor.processStoredRequests(null, givenBidRequest(builder -> builder
-                .ext(mapper.valueToTree(ExtBidRequest.of(
-                        ExtRequestPrebid.builder().storedrequest(ExtStoredRequest.of("bidRequest")).build())))
-=======
-        storedRequestProcessor.processStoredRequests(givenBidRequest(builder -> builder
                 .ext(ExtRequest.of(ExtRequestPrebid.builder().storedrequest(ExtStoredRequest.of("bidRequest")).build()))
->>>>>>> 8600bf6c
                 .tmax(1000L)));
 
         // then
@@ -523,16 +489,10 @@
                 .willReturn(Future.failedFuture((String) null));
 
         // when
-<<<<<<< HEAD
         storedRequestProcessor.processStoredRequests(null, givenBidRequest(builder -> builder
-                .ext(mapper.valueToTree(ExtBidRequest.of(
-                        ExtRequestPrebid.builder().storedrequest(ExtStoredRequest.of("bidRequest")).build())))));
-=======
-        storedRequestProcessor.processStoredRequests(givenBidRequest(builder -> builder
                 .ext(ExtRequest.of(ExtRequestPrebid.builder()
                         .storedrequest(ExtStoredRequest.of("bidRequest"))
                         .build()))));
->>>>>>> 8600bf6c
 
         // then
         final ArgumentCaptor<Timeout> timeoutCaptor = ArgumentCaptor.forClass(Timeout.class);
@@ -548,8 +508,8 @@
 
         // when
         storedRequestProcessor.processStoredRequests(null, givenBidRequest(builder -> builder
-                .ext(mapper.valueToTree(ExtBidRequest.of(
-                        ExtRequestPrebid.builder().storedrequest(ExtStoredRequest.of("bidRequest")).build())))));
+                .ext(ExtRequest.of(
+                        ExtRequestPrebid.builder().storedrequest(ExtStoredRequest.of("bidRequest")).build()))));
 
         // then
         verifyZeroInteractions(metrics);
