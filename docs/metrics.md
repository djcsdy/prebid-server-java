--- conflicted
+++ resolved
@@ -40,11 +40,8 @@
 - `geolocation_circuitbreaker_closed` - number of times geo location circuit breaker was closed (geo location resource is available again)
 - `prebid_cache_request_success_time` - timer tracking how long did successful cache request take
 - `prebid_cache_request_error_time` - timer tracking how long did failed cache request take
-<<<<<<< HEAD
 - `timeout_notification.ok` - number of times bidders were successfully notified about timeouts
 - `timeout_notification.failed` - number of unsuccessful attempts to notify bidders about timeouts
-=======
->>>>>>> 3e3503fb
 
 ## Auction per-adapter metrics
 - `adapter.<bidder-name>.no_cookie_requests` - number of requests made to `<bidder-name>` that did not contain UID
