--- conflicted
+++ resolved
@@ -114,13 +114,8 @@
 
 But feel free to add additional bidder's specific options.
 
-<<<<<<< HEAD
 ## Logging
 - `logging.http-interaction.max-limit` - maximum value for the number of interactions to log in one take.
-=======
-## Logger Level Modifier
-- `logger-level-modifier.enabled` - enable the `/admin` endpoint.
->>>>>>> e4e439a3
 
 ## Currency Converter
 - `currency-converter.external-rates.enabled` - if equals to `true` the currency conversion service will be enabled to fetch updated rates and convert bid currencies from external source. Also enables `/currency-rates` endpoint on admin port.
@@ -154,10 +149,10 @@
 - `admin-endpoints.cache-invalidation.on-application-port` - when equals to `false` endpoint will be bound to `admin.port`.
 - `admin-endpoints.cache-invalidation.protected` - when equals to `true` endpoint will be protected by basic authentication configured in `admin-endpoints.credentials` 
 
-- `admin-endpoints.logger-level-modifier.enabled` - if equals to `true` the endpoint will be available.
-- `admin-endpoints.logger-level-modifier.path` - the server context path where the endpoint will be accessible.
-- `admin-endpoints.logger-level-modifier.on-application-port` - when equals to `false` endpoint will be bound to `admin.port`.
-- `admin-endpoints.logger-level-modifier.protected` - when equals to `true` endpoint will be protected by basic authentication configured in `admin-endpoints.credentials` 
+- `admin-endpoints.logging-httpinteraction.enabled` - if equals to `true` the endpoint will be available.
+- `admin-endpoints.logging-httpinteraction.path` - the server context path where the endpoint will be accessible.
+- `admin-endpoints.logging-httpinteraction.on-application-port` - when equals to `false` endpoint will be bound to `admin.port`.
+- `admin-endpoints.logging-httpinteraction.protected` - when equals to `true` endpoint will be protected by basic authentication configured in `admin-endpoints.credentials` 
 
 - `admin-endpoints.credentials` - user and password for access to admin endpoints if `admin-endpoints.[NAME].protected` is true`.
 
